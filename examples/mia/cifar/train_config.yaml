--- conflicted
+++ resolved
@@ -1,15 +1,10 @@
 run: # Configurations for a specific run
   random_seed: 1236 # Integer number of specifying random seed
-  log_dir: target # String for indicating where to save all the information, including models and computed signals. We can reuse the models saved in the same log_dir.
+  log_dir: target_dpsgd # String for indicating where to save all the information, including models and computed signals. We can reuse the models saved in the same log_dir.
 
 train: # Configuration for training
-<<<<<<< HEAD
   epochs: 2 # Integer number for indicating the epochs for training target model. For speedyresnet, it uses its own number of epochs.
-  batch_size: 64 # Integer number for indicating batch size for training the target model. For speedyresnet, it uses its own batch size.
-=======
-  epochs: 10 # Integer number for indicating the epochs for training target model. For speedyresnet, it uses its own number of epochs.
-  batch_size: 128 # Integer number for indicating batch size for training the target model. For speedyresnet, it uses its own batch size.
->>>>>>> b02d0c1e
+  batch_size: 32 # Integer number for indicating batch size for training the target model. For speedyresnet, it uses its own batch size.
   optimizer: SGD # String which indicates the optimizer. We support Adam and SGD. For speedyresnet, it uses its own optimizer.
   learning_rate: 0.01 # Float number for indicating learning rate for training the target model. For speedyresnet, it uses its own learning_rate.
   momentum: 0.9
@@ -17,11 +12,6 @@
 
 data: # Configuration for data
   dataset: cifar10 # String indicates the name of the dataset
-<<<<<<< HEAD
-  f_train: 0.2 # Float number from 0 to 1 indicating the fraction of the train dataset
-  f_test: 0.2 # Float number from 0 to 1 indicating the size of the test set
-=======
-  f_train: 0.6 # Float number from 0 to 1 indicating the fraction of the train dataset
-  f_test: 0.4 # Float number from 0 to 1 indicating the size of the test set
->>>>>>> b02d0c1e
+  f_train: 0.02 # Float number from 0 to 1 indicating the fraction of the train dataset
+  f_test: 0.01 # Float number from 0 to 1 indicating the size of the test set
   data_dir: ./data # String about where to save the data.