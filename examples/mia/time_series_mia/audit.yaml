audit: # Configurations for auditing
  random_seed: 42 # Integer specifying the random seed
<<<<<<< HEAD
  attack_list:  # Ensemble MIA (Shachor et al. 2023)
    gimmedata:
      training_data_fraction: 0.5  # Fraction of the auxilary dataset to use for this attack (in each shadow model training)
=======
  attack_list: # Ensemble MIA (Shachor et al. 2023)
    ensemble:
      training_data_fraction: 0.5 # Fraction of the auxilary dataset to use for this attack (in each shadow model training)
>>>>>>> aa611234
      attack_data_fraction: 0.5 # Fraction of auxiliary dataset to sample from during attack
      num_instances: 50 # Number of shadow models to train in attack mode
      subset_size: 50
      num_pairs: 5
      audit: True

  output_dir: "./leakpro_output"
  attack_type: "mia" #mia, gia
  modality: "time_series" #image, tabular, time_series

target:
  # Target model path
  module_path: "./utils/models/DLinear.py"
  model_class: "DLinear"
  # Data paths
  target_folder: "./target"
  data_path: "./data/EEG.pkl"

shadow_model:

distillation_model:<|MERGE_RESOLUTION|>--- conflicted
+++ resolved
@@ -1,14 +1,8 @@
 audit: # Configurations for auditing
   random_seed: 42 # Integer specifying the random seed
-<<<<<<< HEAD
   attack_list:  # Ensemble MIA (Shachor et al. 2023)
     gimmedata:
       training_data_fraction: 0.5  # Fraction of the auxilary dataset to use for this attack (in each shadow model training)
-=======
-  attack_list: # Ensemble MIA (Shachor et al. 2023)
-    ensemble:
-      training_data_fraction: 0.5 # Fraction of the auxilary dataset to use for this attack (in each shadow model training)
->>>>>>> aa611234
       attack_data_fraction: 0.5 # Fraction of auxiliary dataset to sample from during attack
       num_instances: 50 # Number of shadow models to train in attack mode
       subset_size: 50
