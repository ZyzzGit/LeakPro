
[project]
name = "leakpro"
version = "0.1.0"
description = "A package for privacy risk analysis"
authors = [{name = "LeakPro team", email = "johan.ostman@ai.se"}]
readme = "README.md"
license = {file="LICENSE"}
requires-python = '>=3.8,<3.13'

dependencies = [
  "numpy",
  "pandas",
  "scipy",
  "matplotlib",
  "seaborn",
  "dotmap",
  "jinja2",
  "tqdm",
  "joblib",
  "pyyaml",
  "scikit-learn",
]

[project.optional-dependencies]
<<<<<<< HEAD
mia = ["torch", "torchvision", "optuna", "pydantic"]
synthetic = ["numba", "pydantic"]
federated = ["torch", "torchvision", "torchmetrics","pytorch-ignite","optuna"]
=======
mia = ["torch", "torchvision", "optuna"]
synthetic = ["numba", "pydantic", "transformers", "sentence-transformers"]
federated = ["torch", "torchvision", "torchmetrics", "pytorch-ignite", "optuna"]

>>>>>>> c6cda6a8
dev = [
  "pytest",
  "pytest-cov",
  "pytest-mock",
  "coverage-badge",
  "ruff",
  "torch",  # from mia & federated
  "torchvision",  # from mia & federated
  "torchmetrics",  # from federated
  "numba",  # from synthetic
  "pydantic",  # from synthetic
  "transformers",  # from synthetic
  "sentence-transformers",  # from synthetic
  "pytorch-ignite", # from federated
  "optuna", # federated and mia
]

[tool.setuptools]
include-package-data = true

[tool.setuptools.packages.find]
where = ["."]
include = ["leakpro*"]

[tool.ruff]
line-length = 130
target-version = "py39"

select = [
  "ANN", "ARG", "B", "C4", "C90", "D", "DTZ", "E", "ERA", "F", "I", "N", "PD", "PGH", "PLC",
  "PLE", "PLR", "PLW", "PT", "Q", "RET", "S", "SIM", "T20", "TID", "W",
]

exclude = [
  ".venv",
  "./tests",
  "./leakpro/tests",
  "./examples",
]

lint.ignore = [
  "D401", # non-imperative-mood
  "PD901", # Avoid using df variable name as pd.Dataframe
  "PD011", # pandas-use-of-dot-values
  "PLR0913", # too-many-arguments in function
  "S101", # Using assert
  "PLR2004", # magic-value-comparison
  "D107", # Missing docstring in `__init__`
  "PLW2901", # redefined-loop-name
  "D202", # No blank lines allowed after function docstring
  "F811" # redefinition of function
]<|MERGE_RESOLUTION|>--- conflicted
+++ resolved
@@ -20,19 +20,14 @@
   "joblib",
   "pyyaml",
   "scikit-learn",
+  "pydantic",  
 ]
 
 [project.optional-dependencies]
-<<<<<<< HEAD
-mia = ["torch", "torchvision", "optuna", "pydantic"]
-synthetic = ["numba", "pydantic"]
-federated = ["torch", "torchvision", "torchmetrics","pytorch-ignite","optuna"]
-=======
 mia = ["torch", "torchvision", "optuna"]
 synthetic = ["numba", "pydantic", "transformers", "sentence-transformers"]
 federated = ["torch", "torchvision", "torchmetrics", "pytorch-ignite", "optuna"]
 
->>>>>>> c6cda6a8
 dev = [
   "pytest",
   "pytest-cov",
@@ -43,7 +38,6 @@
   "torchvision",  # from mia & federated
   "torchmetrics",  # from federated
   "numba",  # from synthetic
-  "pydantic",  # from synthetic
   "transformers",  # from synthetic
   "sentence-transformers",  # from synthetic
   "pytorch-ignite", # from federated
