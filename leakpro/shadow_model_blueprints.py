--- conflicted
+++ resolved
@@ -41,16 +41,12 @@
 class ConvNet(Module):
     """Convolutional Neural Network model."""
 
-    def __init__(self:Self) -> None:
+    def __init__(self:Self, num_classes: int = 10) -> None:
         """Initialize the ConvNet model."""
         super().__init__()
-<<<<<<< HEAD
-=======
         self.init_params = {
             "num_classes": num_classes
         }
-        # self.num_classes = num_classes  # noqa: ERA001
->>>>>>> 33e5c2fd
 
         self.conv1 = nn.Conv2d(3, 6, 5)
         self.pool = nn.MaxPool2d(2, 2)
