--- conflicted
+++ resolved
@@ -106,10 +106,6 @@
             with open(self.model_path, "rb") as f:
                 self.target_model = self.target_model_blueprint(**init_params)
                 self.target_model.load_state_dict(torch.load(f), strict=True)
-<<<<<<< HEAD
-
-=======
->>>>>>> 27714df1
             logger.info(f"Loaded target model from {model_path}")
         except FileNotFoundError as e:
             raise FileNotFoundError(f"Could not find the trained target model at {model_path}") from e
