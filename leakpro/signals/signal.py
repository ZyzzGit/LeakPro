--- conflicted
+++ resolved
@@ -1,665 +1,598 @@
-"""Signal class, which is an abstract class representing any type of signal that can be obtained."""
-
-from abc import ABC, abstractmethod
-
-import os
-import numpy as np
-from numpy.fft import fft
-from numpy.linalg import inv, norm
-from torch.utils.data import DataLoader
-from torch.utils.data.sampler import SequentialSampler
-from tqdm import tqdm
-from ts2vec import TS2Vec
-from torch import cuda
-
-from leakpro.utils.logger import logger
-from leakpro.signals.utils.TS2VecTrainer import train_ts2vec
-from leakpro.input_handler.abstract_input_handler import AbstractInputHandler
-from leakpro.signals.signal_extractor import Model
-from leakpro.utils.import_helper import List, Optional, Self, Tuple
-<<<<<<< HEAD
-=======
-from sktime.distances import dtw_distance
->>>>>>> aa611234
-
-def get_signal_from_name(signal_name):
-    return {
-        "ModelLogits": ModelLogits(),
-        "ModelRescaledLogits": ModelRescaledLogits(),
-        "ModelLoss": ModelLoss(),
-        "HopSkipJumpDistance": HopSkipJumpDistance(),
-        "SeasonalityLoss": SeasonalityLoss(),
-        "TrendLoss": TrendLoss(),
-        "MSELoss": MSELoss(),
-        "MASELoss": MASELoss(),
-        "TS2VecLoss": TS2VecLoss()
-    }[signal_name]
-
-class Signal(ABC):
-    """Abstract class, representing any type of signal that can be obtained from a Model and/or a Dataset."""
-
-    @abstractmethod
-    def __call__(  # noqa: ANN204
-        self: Self,
-        models: List[Model],
-        handler: AbstractInputHandler,
-        indices: np.ndarray,
-        extra: dict,
-    ):
-        """Built-in call method.
-
-        Args:
-        ----
-            models: List of models that can be queried.
-            handler: The input handler object.
-            indices: List of indices in population dataset that can be queried from handler.
-            extra: Dictionary containing any additional parameter that should be passed to the signal object.
-
-        Returns:
-        -------
-            The signal value.
-
-        """
-        pass
-
-    def _is_shuffling(self:Self, dataloader:DataLoader)->bool:
-        """Check if the DataLoader is shuffling the data."""
-        return not isinstance(dataloader.sampler, SequentialSampler)
-
-
-class ModelLogits(Signal):
-    """Inherits from the Signal class, used to represent any type of signal that can be obtained from a Model and/or a Dataset.
-
-    This particular class is used to get the output of a model.
-    """
-
-    def __call__(
-        self: Self,
-        models: List[Model],
-        handler: AbstractInputHandler,
-        indices: np.ndarray,
-        batch_size: int = 32,
-    ) -> List[np.ndarray]:
-        """Built-in call method.
-
-        Args:
-        ----
-            models: List of models that can be queried.
-            handler: The input handler object.
-            indices: List of indices in population dataset that can be queried from handler.
-            batch_size: Integer to determine batch size for dataloader.
-
-        Returns:
-        -------
-            The signal value.
-
-        """        # Compute the signal for each model
-
-        # Iterate over the DataLoader (ensures we use transforms etc)
-        # NOTE: Shuffle must be false to maintain indices order
-        data_loader = handler.get_dataloader(indices, batch_size=batch_size)
-        assert self._is_shuffling(data_loader) is False, "DataLoader must not shuffle data to maintain order of indices"
-
-        results = []
-        for m, model in enumerate(models):
-            # Initialize a list to store the logits sfor the current model
-            model_logits = []
-
-            for data, _ in tqdm(data_loader, desc=f"Getting logits for model {m+1}/ {len(models)}", leave=False):
-                # Get logits for each data point
-                logits = model.get_logits(data)
-                model_logits.extend(logits)
-            model_logits = np.array(model_logits)
-            # Append the logits for the current model to the results
-            results.append(model_logits)
-
-        return results
-
-class ModelRescaledLogits(Signal):
-    """Inherits from the Signal class, used to represent any type of signal that can be obtained from a Model and/or a Dataset.
-
-    This particular class is used to get the output of a model.
-    """
-
-    def __call__(
-        self: Self,
-        models: List[Model],
-        handler: AbstractInputHandler,
-        indices: np.ndarray,
-        batch_size: int = 32,
-    ) -> List[np.ndarray]:
-        """Built-in call method.
-
-        Args:
-        ----
-            models: List of models that can be queried.
-            handler: The input handler object.
-            indices: List of indices in population dataset that can be queried from handler.
-            batch_size: Integer to determine batch size for dataloader.
-
-        Returns:
-        -------
-            The signal value.
-
-        """
-        data_loader = handler.get_dataloader(indices, batch_size=batch_size)
-        assert self._is_shuffling(data_loader) is False, "DataLoader must not shuffle data to maintain order of indices"
-
-        results = []
-        for m, model in enumerate(models):
-            # Initialize a list to store the logits for the current model
-            model_logits = []
-
-            for data, labels in tqdm(data_loader, desc=f"Getting rescaled logits for model {m+1}/ {len(models)}", leave=False):
-                # Get logits for each data point
-                logits = model.get_rescaled_logits(data,labels)
-                model_logits.extend(logits)
-            model_logits = np.array(model_logits)
-            # Append the logits for the current model to the results
-            results.append(model_logits)
-
-        return results
-
-class ModelLoss(Signal):
-    """Used to represent any type of signal that can be obtained from a Model and/or a Dataset.
-
-    This particular class is used to get the loss of a model.
-    """
-
-    def __call__(
-        self:Self,
-        models: List[Model],
-        handler: AbstractInputHandler,
-        indices: np.ndarray,
-        batch_size: int = 32,
-    ) -> List[np.ndarray]:
-        """Built-in call method.
-
-        Args:
-        ----
-            models: List of models that can be queried.
-            handler: The input handler object.
-            indices: List of indices in population dataset that can be queried from handler.
-            batch_size: Integer to determine batch size for dataloader.
-
-        Returns:
-        -------
-            The signal value.
-
-        """
-        # Compute the signal for each model
-        data_loader = handler.get_dataloader(indices, batch_size=batch_size)
-        assert self._is_shuffling(data_loader) is False, "DataLoader must not shuffle data to maintain order of indices"
-
-        results = []
-        for m, model in enumerate(models):
-            # Initialize a list to store the logits for the current model
-            model_logits = []
-
-            for data, labels in tqdm(data_loader, desc=f"Getting loss for model {m+1}/ {len(models)}"):
-                # Get logits for each data point
-                loss = model.get_loss(data,labels)
-                model_logits.extend(loss)
-            model_logits = np.array(model_logits)
-            # Append the logits for the current model to the results
-            results.append(model_logits)
-
-        return results
-
-class HopSkipJumpDistance(Signal):
-    """Used to represent any type of signal that can be obtained from a Model and/or a Dataset.
-
-    This particular class is used to get the hop skip jump distance of a model.
-    """
-
-    def __call__(  # noqa: D102
-        self:Self,
-        model: Model,
-        data_loader: DataLoader,
-        norm: int = 2,
-        y_target: Optional[int] = None,
-        image_target: Optional[int] = None,
-        initial_num_evals: int = 100,
-        max_num_evals: int = 10000,
-        stepsize_search: str = "geometric_progression",
-        num_iterations: int = 100,
-        gamma: float = 1.0,
-        constraint: int = 2,
-        batch_size: int = 128,
-        epsilon_threshold: float = 1e-6,
-        verbose: bool = True,
-    ) -> Tuple[np.ndarray, np.ndarray]:
-        """Built-in call method.
-
-        Args:
-        ----
-            model: The model to be used.
-            data_loader: The data loader to load the data.
-            norm: The norm to be used for distance calculation.
-            y_target: The target class label (optional).
-            image_target: The target image index (optional).
-            initial_num_evals: The initial number of evaluations.
-            max_num_evals: The maximum number of evaluations.
-            stepsize_search: The step size search strategy.
-            num_iterations: The number of iterations.
-            gamma: The gamma value.
-            constraint: The constraint value.
-            batch_size: The batch size.
-            epsilon_threshold: The epsilon threshold.
-            verbose: Whether to print verbose output.
-
-        Returns:
-        -------
-            Tuple containing the perturbed images and perturbed distance.
-
-        """
-
-
-        # Compute the signal for each model
-        perturbed_imgs, perturbed_distance = model.get_hop_skip_jump_distance(
-                                                    data_loader,
-                                                    norm,
-                                                    y_target,
-                                                    image_target,
-                                                    initial_num_evals,
-                                                    max_num_evals,
-                                                    stepsize_search,
-                                                    num_iterations,
-                                                    gamma,
-                                                    constraint,
-                                                    batch_size,
-                                                    epsilon_threshold,
-                                                    verbose
-                                                    )
-
-        return perturbed_imgs, perturbed_distance
-    
-def get_seasonality_coefficients(Y):
-    Z = fft(Y, axis=2) # column-wise 1D-DFT over variables
-    C = fft(Z, axis=1) # row-wise 1D-DFT over horizon
-    return C
-
-class SeasonalityLoss(Signal):
-    """Used to represent any type of signal that can be obtained from a Model and/or a Dataset.
-
-    This particular class is used to get the seasonality loss of a time-series model output.
-    We define this as the distance (L2 norm) between the true and predicted values for the seasonality component.
-    """
-
-    def __call__(
-        self:Self,
-        models: List[Model],
-        handler: AbstractInputHandler,
-        indices: np.ndarray,
-        batch_size: int = 32,
-    ) -> List[np.ndarray]:
-        """Built-in call method.
-
-        Args:
-        ----
-            models: List of models that can be queried.
-            handler: The input handler object.
-            indices: List of indices in population dataset that can be queried from handler.
-            batch_size: Integer to determine batch size for dataloader.
-
-        Returns:
-        -------
-            The signal value.
-
-        """
-        # Compute the signal for each model
-        data_loader = handler.get_dataloader(indices, batch_size=batch_size)
-        assert self._is_shuffling(data_loader) is False, "DataLoader must not shuffle data to maintain order of indices"
-
-        results = []
-        for m, model in enumerate(models):
-            # Initialize a matrix to store the seasonality loss for the current model
-            model_seasonality_loss = []
-
-            for data, target in tqdm(data_loader, desc=f"Getting seasonality loss for model {m+1}/ {len(models)}"):
-                # Get the output seasonality and compute L2 norm wrt true seasonality
-                output = model.get_logits(data)
-                seasonality_pred = get_seasonality_coefficients(output)
-                seasonality_true = get_seasonality_coefficients(target)
-                seasonality_loss = norm(seasonality_true - seasonality_pred, axis=(1, 2))
-                model_seasonality_loss.extend(seasonality_loss)
-
-            model_seasonality_loss = np.array(model_seasonality_loss)
-            results.append(model_seasonality_loss)
-
-        return results
-    
-def get_trend_coefficients(Y, polynomial_degree=4):
-    horizon = Y.shape[1]
-    t = np.arange(horizon) / horizon
-    P = np.vander(t, polynomial_degree, increasing=True)    # Vandermonde matrix of specified degree
-    A = inv(P.T @ P) @ P.T @ Y                              # least squares solution to polynomial fit
-    return A
-    
-class TrendLoss(Signal):
-    """Used to represent any type of signal that can be obtained from a Model and/or a Dataset.
-
-    This particular class is used to get the trend loss of a time-series model output.
-    We define this as the distance (L2 norm) between the true and predicted values for the trend component.
-    """
-
-    def __call__(
-        self:Self,
-        models: List[Model],
-        handler: AbstractInputHandler,
-        indices: np.ndarray,
-        batch_size: int = 32,
-    ) -> List[np.ndarray]:
-        """Built-in call method.
-
-        Args:
-        ----
-            models: List of models that can be queried.
-            handler: The input handler object.
-            indices: List of indices in population dataset that can be queried from handler.
-            batch_size: Integer to determine batch size for dataloader.
-
-        Returns:
-        -------
-            The signal value.
-
-        """
-        # Compute the signal for each model
-        data_loader = handler.get_dataloader(indices, batch_size=batch_size)
-        assert self._is_shuffling(data_loader) is False, "DataLoader must not shuffle data to maintain order of indices"
-
-        results = []
-        for m, model in enumerate(models):
-            # Initialize a matrix to store the trend loss for the current model
-            model_trend_loss = []
-
-            for data, target in tqdm(data_loader, desc=f"Getting trend loss for model {m+1}/ {len(models)}"):
-                # Get the output trend and compute L2 norm wrt true trend
-                output = model.get_logits(data)
-                trend_pred = get_trend_coefficients(output)
-                trend_true = get_trend_coefficients(target.numpy())
-                trend_loss = norm(trend_true - trend_pred, axis=(1, 2))
-                model_trend_loss.extend(trend_loss)
-
-            model_trend_loss = np.array(model_trend_loss)
-            results.append(model_trend_loss)
-
-        return results
-    
-
-class MSELoss(Signal):
-    """Used to represent any type of signal that can be obtained from a Model and/or a Dataset.
-
-    This particular class is used to get the per-sample MSE loss of a time-series model output.
-    """
-
-    def __call__(
-        self:Self,
-        models: List[Model],
-        handler: AbstractInputHandler,
-        indices: np.ndarray,
-        batch_size: int = 32,
-    ) -> List[np.ndarray]:
-        """Built-in call method.
-
-        Args:
-        ----
-            models: List of models that can be queried.
-            handler: The input handler object.
-            indices: List of indices in population dataset that can be queried from handler.
-            batch_size: Integer to determine batch size for dataloader.
-
-        Returns:
-        -------
-            The signal value.
-
-        """
-        # Compute the signal for each model
-        data_loader = handler.get_dataloader(indices, batch_size=batch_size)
-        assert self._is_shuffling(data_loader) is False, "DataLoader must not shuffle data to maintain order of indices"
-
-        results = []
-        for m, model in enumerate(models):
-            # Initialize a matrix to store the MSE loss for the current model
-            model_mse_loss = []
-
-            for data, target in tqdm(data_loader, desc=f"Getting MSE loss for model {m+1}/ {len(models)}"):
-                output = model.get_logits(data)
-                target = target.numpy()
-                mse_loss = np.mean(np.square(output - target), axis=(1,2))
-                model_mse_loss.extend(mse_loss)
-
-            model_mse_loss = np.array(model_mse_loss)
-            results.append(model_mse_loss)
-
-        return results
-    
-class MASELoss(Signal):
-    """Used to represent any type of signal that can be obtained from a Model and/or a Dataset.
-
-    This particular class is used to get the per-sample MASE loss of a time-series model output.
-    """
-
-    def __call__(
-        self:Self,
-        models: List[Model],
-        handler: AbstractInputHandler,
-        indices: np.ndarray,
-        batch_size: int = 32,
-    ) -> List[np.ndarray]:
-        """Built-in call method.
-
-        Args:
-        ----
-            models: List of models that can be queried.
-            handler: The input handler object.
-            indices: List of indices in population dataset that can be queried from handler.
-            batch_size: Integer to determine batch size for dataloader.
-
-        Returns:
-        -------
-            The signal value.
-
-        """
-        # Compute the signal for each model
-        data_loader = handler.get_dataloader(indices, batch_size=batch_size)
-        assert self._is_shuffling(data_loader) is False, "DataLoader must not shuffle data to maintain order of indices"
-
-        results = []
-        for m, model in enumerate(models):
-            # Initialize a matrix to store the MASE loss for the current model
-            model_mase_loss = []
-
-            for data, target in tqdm(data_loader, desc=f"Getting MASE loss for model {m+1}/ {len(models)}"):
-                output = model.get_logits(data)
-                target = target.numpy()
-                me = np.mean(np.abs(output - target), axis=(1,2))
-                shifted_me = np.mean(np.abs(target[:, 1:, :] - target[:, :-1, :]), axis=(1,2))
-                mase_loss = np.divide(me, shifted_me + 1e-30)
-
-                model_mase_loss.extend(mase_loss)
-
-            model_mase_loss = np.array(model_mase_loss)
-            results.append(model_mase_loss)
-
-        return results
-    
-<<<<<<< HEAD
-class TS2VecPerSeriesLoss(Signal):
-=======
-class TS2VecLoss(Signal):
->>>>>>> aa611234
-    """Used to represent any type of signal that can be obtained from a Model and/or a Dataset.
-
-    This particular class is used to get the TS2Vec loss of a time-series model output.
-    We define this as the distance (L2 norm) between the TS2Vec representations of the true and predicted values.
-    """
-
-    def __call__(
-        self:Self,
-        models: List[Model],
-        handler: AbstractInputHandler,
-        indices: np.ndarray,
-<<<<<<< HEAD
-        batch_size: int = 128,
-=======
-        batch_size: int = 32,
->>>>>>> aa611234
-    ) -> List[np.ndarray]:
-        """Built-in call method.
-
-        Args:
-        ----
-            models: List of models that can be queried.
-            handler: The input handler object.
-            indices: List of indices in population dataset that can be queried from handler.
-            batch_size: Integer to determine batch size for dataloader.
-
-        Returns:
-        -------
-            The signal value.
-
-        """
-        _, _, num_variables = handler.population.y.shape
-
-        # Compute the signal for each model
-        data_loader = handler.get_dataloader(indices, batch_size=batch_size)
-        assert self._is_shuffling(data_loader) is False, "DataLoader must not shuffle data to maintain order of indices"
-
-        # Check if representation model is available
-        ts2vec_model_path = 'data/ts2vec_model.pkl'
-        if not os.path.exists(ts2vec_model_path):
-            logger.info("Training TS2Vec representation model")
-            ts2vec_train_indices = np.concatenate([handler.train_indices, handler.test_indices])
-            ts2vec_train_data = handler.population.y[ts2vec_train_indices]
-            train_ts2vec(ts2vec_train_data, num_variables)
-
-        # Load represenation model
-        device = "cuda:0" if cuda.is_available() else "cpu"
-        ts2vec_model = TS2Vec(
-            input_dims=num_variables,
-            device=device,
-            batch_size=batch_size
-        )
-        ts2vec_model.load(ts2vec_model_path)
-
-        results = []
-        for m, model in enumerate(models):
-            # Initialize a matrix to store the TS2Vec loss for the current model
-            model_ts2vec_loss = []
-
-<<<<<<< HEAD
-            for data, target in tqdm(data_loader, desc=f"Getting TS2VecPerSeries loss for model {m+1}/ {len(models)}"):
-=======
-            for data, target in tqdm(data_loader, desc=f"Getting TS2Vec loss for model {m+1}/ {len(models)}"):
->>>>>>> aa611234
-                # Get the TS2Vec encodings and compute L2 norm between true and pred
-                output = model.get_logits(data)
-                ts2vec_pred = ts2vec_model.encode(output, encoding_window='full_series')
-                ts2vec_true = ts2vec_model.encode(target.numpy(), encoding_window='full_series')
-                ts2vec_loss = norm(ts2vec_true - ts2vec_pred, axis=1)
-                model_ts2vec_loss.extend(ts2vec_loss)
-
-            model_ts2vec_loss = np.array(model_ts2vec_loss)
-            results.append(model_ts2vec_loss)
-
-        return results
-    
-<<<<<<< HEAD
-class TS2VecPerTimestepLoss(Signal):
-    """Used to represent any type of signal that can be obtained from a Model and/or a Dataset.
-
-    This particular class is used to get the TS2Vec loss of a time-series model output.
-    We define this as the distance (L2 norm) between the TS2Vec representations of the true and predicted values.
-=======
-class DTWDistance(Signal):
-    """Used to represent any type of signal that can be obtained from a Model and/or a Dataset.
-
-    This particular class is used to get the Dynamic Time Warping distance between a time-series model output and the target series.
->>>>>>> aa611234
-    """
-
-    def __call__(
-        self:Self,
-        models: List[Model],
-        handler: AbstractInputHandler,
-        indices: np.ndarray,
-<<<<<<< HEAD
-        batch_size: int = 128,
-=======
-        batch_size: int = 32,
->>>>>>> aa611234
-    ) -> List[np.ndarray]:
-        """Built-in call method.
-
-        Args:
-        ----
-            models: List of models that can be queried.
-            handler: The input handler object.
-            indices: List of indices in population dataset that can be queried from handler.
-            batch_size: Integer to determine batch size for dataloader.
-
-        Returns:
-        -------
-            The signal value.
-
-        """
-<<<<<<< HEAD
-        _, _, num_variables = handler.population.y.shape
-
-=======
->>>>>>> aa611234
-        # Compute the signal for each model
-        data_loader = handler.get_dataloader(indices, batch_size=batch_size)
-        assert self._is_shuffling(data_loader) is False, "DataLoader must not shuffle data to maintain order of indices"
-
-<<<<<<< HEAD
-        # Check if representation model is available
-        ts2vec_model_path = 'data/ts2vec_model.pkl'
-        if not os.path.exists(ts2vec_model_path):
-            logger.info("Training TS2Vec representation model")
-            ts2vec_train_indices = np.concatenate([handler.train_indices, handler.test_indices])
-            ts2vec_train_data = handler.population.y[ts2vec_train_indices]
-            train_ts2vec(ts2vec_train_data, num_variables)
-
-        # Load represenation model
-        device = "cuda:0" if cuda.is_available() else "cpu"
-        ts2vec_model = TS2Vec(
-            input_dims=num_variables,
-            device=device,
-            batch_size=batch_size
-        )
-        ts2vec_model.load(ts2vec_model_path)
-
-        results = []
-        for m, model in enumerate(models):
-            # Initialize a matrix to store the TS2Vec loss for the current model
-            model_ts2vec_loss = []
-
-            for data, target in tqdm(data_loader, desc=f"Getting TS2VecPerTimestep loss for model {m+1}/ {len(models)}"):
-                # Get the TS2Vec encodings and compute L2 norm between true and pred
-                output = model.get_logits(data)
-                ts2vec_pred = ts2vec_model.encode(output)
-                ts2vec_true = ts2vec_model.encode(target.numpy())
-                ts2vec_loss = norm(ts2vec_true - ts2vec_pred, axis=(1,2))
-                model_ts2vec_loss.extend(ts2vec_loss)
-
-            model_ts2vec_loss = np.array(model_ts2vec_loss)
-            results.append(model_ts2vec_loss)
-=======
-        results = []
-        for m, model in enumerate(models):
-            # Initialize a matrix to store the DTW distances for the current model
-            model_dtw_distance = []
-
-            for data, target in tqdm(data_loader, desc=f"Getting DTW distance for model {m+1}/ {len(models)}"):
-                # Get the DTW distances for batch
-                output = model.get_logits(data)
-                batch_dtw_distances = np.array(list(map(dtw_distance, target.numpy(), output)))
-                model_dtw_distance.extend(batch_dtw_distances)
-
-            model_dtw_distance = np.array(model_dtw_distance)
-            results.append(model_dtw_distance)
->>>>>>> aa611234
-
+"""Signal class, which is an abstract class representing any type of signal that can be obtained."""
+
+from abc import ABC, abstractmethod
+
+import os
+import numpy as np
+from numpy.fft import fft
+from numpy.linalg import inv, norm
+from torch.utils.data import DataLoader
+from torch.utils.data.sampler import SequentialSampler
+from tqdm import tqdm
+from ts2vec import TS2Vec
+from torch import cuda
+
+from leakpro.utils.logger import logger
+from leakpro.signals.utils.TS2VecTrainer import train_ts2vec
+from leakpro.input_handler.abstract_input_handler import AbstractInputHandler
+from leakpro.signals.signal_extractor import Model
+from leakpro.utils.import_helper import List, Optional, Self, Tuple
+from sktime.distances import dtw_distance
+
+def get_signal_from_name(signal_name):
+    return {
+        "ModelLogits": ModelLogits(),
+        "ModelRescaledLogits": ModelRescaledLogits(),
+        "ModelLoss": ModelLoss(),
+        "HopSkipJumpDistance": HopSkipJumpDistance(),
+        "SeasonalityLoss": SeasonalityLoss(),
+        "TrendLoss": TrendLoss(),
+        "MSELoss": MSELoss(),
+        "MASELoss": MASELoss(),
+        "TS2VecLoss": TS2VecLoss()
+    }[signal_name]
+
+class Signal(ABC):
+    """Abstract class, representing any type of signal that can be obtained from a Model and/or a Dataset."""
+
+    @abstractmethod
+    def __call__(  # noqa: ANN204
+        self: Self,
+        models: List[Model],
+        handler: AbstractInputHandler,
+        indices: np.ndarray,
+        extra: dict,
+    ):
+        """Built-in call method.
+
+        Args:
+        ----
+            models: List of models that can be queried.
+            handler: The input handler object.
+            indices: List of indices in population dataset that can be queried from handler.
+            extra: Dictionary containing any additional parameter that should be passed to the signal object.
+
+        Returns:
+        -------
+            The signal value.
+
+        """
+        pass
+
+    def _is_shuffling(self:Self, dataloader:DataLoader)->bool:
+        """Check if the DataLoader is shuffling the data."""
+        return not isinstance(dataloader.sampler, SequentialSampler)
+
+
+class ModelLogits(Signal):
+    """Inherits from the Signal class, used to represent any type of signal that can be obtained from a Model and/or a Dataset.
+
+    This particular class is used to get the output of a model.
+    """
+
+    def __call__(
+        self: Self,
+        models: List[Model],
+        handler: AbstractInputHandler,
+        indices: np.ndarray,
+        batch_size: int = 32,
+    ) -> List[np.ndarray]:
+        """Built-in call method.
+
+        Args:
+        ----
+            models: List of models that can be queried.
+            handler: The input handler object.
+            indices: List of indices in population dataset that can be queried from handler.
+            batch_size: Integer to determine batch size for dataloader.
+
+        Returns:
+        -------
+            The signal value.
+
+        """        # Compute the signal for each model
+
+        # Iterate over the DataLoader (ensures we use transforms etc)
+        # NOTE: Shuffle must be false to maintain indices order
+        data_loader = handler.get_dataloader(indices, batch_size=batch_size)
+        assert self._is_shuffling(data_loader) is False, "DataLoader must not shuffle data to maintain order of indices"
+
+        results = []
+        for m, model in enumerate(models):
+            # Initialize a list to store the logits sfor the current model
+            model_logits = []
+
+            for data, _ in tqdm(data_loader, desc=f"Getting logits for model {m+1}/ {len(models)}", leave=False):
+                # Get logits for each data point
+                logits = model.get_logits(data)
+                model_logits.extend(logits)
+            model_logits = np.array(model_logits)
+            # Append the logits for the current model to the results
+            results.append(model_logits)
+
+        return results
+
+class ModelRescaledLogits(Signal):
+    """Inherits from the Signal class, used to represent any type of signal that can be obtained from a Model and/or a Dataset.
+
+    This particular class is used to get the output of a model.
+    """
+
+    def __call__(
+        self: Self,
+        models: List[Model],
+        handler: AbstractInputHandler,
+        indices: np.ndarray,
+        batch_size: int = 32,
+    ) -> List[np.ndarray]:
+        """Built-in call method.
+
+        Args:
+        ----
+            models: List of models that can be queried.
+            handler: The input handler object.
+            indices: List of indices in population dataset that can be queried from handler.
+            batch_size: Integer to determine batch size for dataloader.
+
+        Returns:
+        -------
+            The signal value.
+
+        """
+        data_loader = handler.get_dataloader(indices, batch_size=batch_size)
+        assert self._is_shuffling(data_loader) is False, "DataLoader must not shuffle data to maintain order of indices"
+
+        results = []
+        for m, model in enumerate(models):
+            # Initialize a list to store the logits for the current model
+            model_logits = []
+
+            for data, labels in tqdm(data_loader, desc=f"Getting rescaled logits for model {m+1}/ {len(models)}", leave=False):
+                # Get logits for each data point
+                logits = model.get_rescaled_logits(data,labels)
+                model_logits.extend(logits)
+            model_logits = np.array(model_logits)
+            # Append the logits for the current model to the results
+            results.append(model_logits)
+
+        return results
+
+class ModelLoss(Signal):
+    """Used to represent any type of signal that can be obtained from a Model and/or a Dataset.
+
+    This particular class is used to get the loss of a model.
+    """
+
+    def __call__(
+        self:Self,
+        models: List[Model],
+        handler: AbstractInputHandler,
+        indices: np.ndarray,
+        batch_size: int = 32,
+    ) -> List[np.ndarray]:
+        """Built-in call method.
+
+        Args:
+        ----
+            models: List of models that can be queried.
+            handler: The input handler object.
+            indices: List of indices in population dataset that can be queried from handler.
+            batch_size: Integer to determine batch size for dataloader.
+
+        Returns:
+        -------
+            The signal value.
+
+        """
+        # Compute the signal for each model
+        data_loader = handler.get_dataloader(indices, batch_size=batch_size)
+        assert self._is_shuffling(data_loader) is False, "DataLoader must not shuffle data to maintain order of indices"
+
+        results = []
+        for m, model in enumerate(models):
+            # Initialize a list to store the logits for the current model
+            model_logits = []
+
+            for data, labels in tqdm(data_loader, desc=f"Getting loss for model {m+1}/ {len(models)}"):
+                # Get logits for each data point
+                loss = model.get_loss(data,labels)
+                model_logits.extend(loss)
+            model_logits = np.array(model_logits)
+            # Append the logits for the current model to the results
+            results.append(model_logits)
+
+        return results
+
+class HopSkipJumpDistance(Signal):
+    """Used to represent any type of signal that can be obtained from a Model and/or a Dataset.
+
+    This particular class is used to get the hop skip jump distance of a model.
+    """
+
+    def __call__(  # noqa: D102
+        self:Self,
+        model: Model,
+        data_loader: DataLoader,
+        norm: int = 2,
+        y_target: Optional[int] = None,
+        image_target: Optional[int] = None,
+        initial_num_evals: int = 100,
+        max_num_evals: int = 10000,
+        stepsize_search: str = "geometric_progression",
+        num_iterations: int = 100,
+        gamma: float = 1.0,
+        constraint: int = 2,
+        batch_size: int = 128,
+        epsilon_threshold: float = 1e-6,
+        verbose: bool = True,
+    ) -> Tuple[np.ndarray, np.ndarray]:
+        """Built-in call method.
+
+        Args:
+        ----
+            model: The model to be used.
+            data_loader: The data loader to load the data.
+            norm: The norm to be used for distance calculation.
+            y_target: The target class label (optional).
+            image_target: The target image index (optional).
+            initial_num_evals: The initial number of evaluations.
+            max_num_evals: The maximum number of evaluations.
+            stepsize_search: The step size search strategy.
+            num_iterations: The number of iterations.
+            gamma: The gamma value.
+            constraint: The constraint value.
+            batch_size: The batch size.
+            epsilon_threshold: The epsilon threshold.
+            verbose: Whether to print verbose output.
+
+        Returns:
+        -------
+            Tuple containing the perturbed images and perturbed distance.
+
+        """
+
+
+        # Compute the signal for each model
+        perturbed_imgs, perturbed_distance = model.get_hop_skip_jump_distance(
+                                                    data_loader,
+                                                    norm,
+                                                    y_target,
+                                                    image_target,
+                                                    initial_num_evals,
+                                                    max_num_evals,
+                                                    stepsize_search,
+                                                    num_iterations,
+                                                    gamma,
+                                                    constraint,
+                                                    batch_size,
+                                                    epsilon_threshold,
+                                                    verbose
+                                                    )
+
+        return perturbed_imgs, perturbed_distance
+    
+def get_seasonality_coefficients(Y):
+    Z = fft(Y, axis=2) # column-wise 1D-DFT over variables
+    C = fft(Z, axis=1) # row-wise 1D-DFT over horizon
+    return C
+
+class SeasonalityLoss(Signal):
+    """Used to represent any type of signal that can be obtained from a Model and/or a Dataset.
+
+    This particular class is used to get the seasonality loss of a time-series model output.
+    We define this as the distance (L2 norm) between the true and predicted values for the seasonality component.
+    """
+
+    def __call__(
+        self:Self,
+        models: List[Model],
+        handler: AbstractInputHandler,
+        indices: np.ndarray,
+        batch_size: int = 32,
+    ) -> List[np.ndarray]:
+        """Built-in call method.
+
+        Args:
+        ----
+            models: List of models that can be queried.
+            handler: The input handler object.
+            indices: List of indices in population dataset that can be queried from handler.
+            batch_size: Integer to determine batch size for dataloader.
+
+        Returns:
+        -------
+            The signal value.
+
+        """
+        # Compute the signal for each model
+        data_loader = handler.get_dataloader(indices, batch_size=batch_size)
+        assert self._is_shuffling(data_loader) is False, "DataLoader must not shuffle data to maintain order of indices"
+
+        results = []
+        for m, model in enumerate(models):
+            # Initialize a matrix to store the seasonality loss for the current model
+            model_seasonality_loss = []
+
+            for data, target in tqdm(data_loader, desc=f"Getting seasonality loss for model {m+1}/ {len(models)}"):
+                # Get the output seasonality and compute L2 norm wrt true seasonality
+                output = model.get_logits(data)
+                seasonality_pred = get_seasonality_coefficients(output)
+                seasonality_true = get_seasonality_coefficients(target)
+                seasonality_loss = norm(seasonality_true - seasonality_pred, axis=(1, 2))
+                model_seasonality_loss.extend(seasonality_loss)
+
+            model_seasonality_loss = np.array(model_seasonality_loss)
+            results.append(model_seasonality_loss)
+
+        return results
+    
+def get_trend_coefficients(Y, polynomial_degree=4):
+    horizon = Y.shape[1]
+    t = np.arange(horizon) / horizon
+    P = np.vander(t, polynomial_degree, increasing=True)    # Vandermonde matrix of specified degree
+    A = inv(P.T @ P) @ P.T @ Y                              # least squares solution to polynomial fit
+    return A
+    
+class TrendLoss(Signal):
+    """Used to represent any type of signal that can be obtained from a Model and/or a Dataset.
+
+    This particular class is used to get the trend loss of a time-series model output.
+    We define this as the distance (L2 norm) between the true and predicted values for the trend component.
+    """
+
+    def __call__(
+        self:Self,
+        models: List[Model],
+        handler: AbstractInputHandler,
+        indices: np.ndarray,
+        batch_size: int = 32,
+    ) -> List[np.ndarray]:
+        """Built-in call method.
+
+        Args:
+        ----
+            models: List of models that can be queried.
+            handler: The input handler object.
+            indices: List of indices in population dataset that can be queried from handler.
+            batch_size: Integer to determine batch size for dataloader.
+
+        Returns:
+        -------
+            The signal value.
+
+        """
+        # Compute the signal for each model
+        data_loader = handler.get_dataloader(indices, batch_size=batch_size)
+        assert self._is_shuffling(data_loader) is False, "DataLoader must not shuffle data to maintain order of indices"
+
+        results = []
+        for m, model in enumerate(models):
+            # Initialize a matrix to store the trend loss for the current model
+            model_trend_loss = []
+
+            for data, target in tqdm(data_loader, desc=f"Getting trend loss for model {m+1}/ {len(models)}"):
+                # Get the output trend and compute L2 norm wrt true trend
+                output = model.get_logits(data)
+                trend_pred = get_trend_coefficients(output)
+                trend_true = get_trend_coefficients(target.numpy())
+                trend_loss = norm(trend_true - trend_pred, axis=(1, 2))
+                model_trend_loss.extend(trend_loss)
+
+            model_trend_loss = np.array(model_trend_loss)
+            results.append(model_trend_loss)
+
+        return results
+    
+
+class MSELoss(Signal):
+    """Used to represent any type of signal that can be obtained from a Model and/or a Dataset.
+
+    This particular class is used to get the per-sample MSE loss of a time-series model output.
+    """
+
+    def __call__(
+        self:Self,
+        models: List[Model],
+        handler: AbstractInputHandler,
+        indices: np.ndarray,
+        batch_size: int = 32,
+    ) -> List[np.ndarray]:
+        """Built-in call method.
+
+        Args:
+        ----
+            models: List of models that can be queried.
+            handler: The input handler object.
+            indices: List of indices in population dataset that can be queried from handler.
+            batch_size: Integer to determine batch size for dataloader.
+
+        Returns:
+        -------
+            The signal value.
+
+        """
+        # Compute the signal for each model
+        data_loader = handler.get_dataloader(indices, batch_size=batch_size)
+        assert self._is_shuffling(data_loader) is False, "DataLoader must not shuffle data to maintain order of indices"
+
+        results = []
+        for m, model in enumerate(models):
+            # Initialize a matrix to store the MSE loss for the current model
+            model_mse_loss = []
+
+            for data, target in tqdm(data_loader, desc=f"Getting MSE loss for model {m+1}/ {len(models)}"):
+                output = model.get_logits(data)
+                target = target.numpy()
+                mse_loss = np.mean(np.square(output - target), axis=(1,2))
+                model_mse_loss.extend(mse_loss)
+
+            model_mse_loss = np.array(model_mse_loss)
+            results.append(model_mse_loss)
+
+        return results
+    
+class MASELoss(Signal):
+    """Used to represent any type of signal that can be obtained from a Model and/or a Dataset.
+
+    This particular class is used to get the per-sample MASE loss of a time-series model output.
+    """
+
+    def __call__(
+        self:Self,
+        models: List[Model],
+        handler: AbstractInputHandler,
+        indices: np.ndarray,
+        batch_size: int = 32,
+    ) -> List[np.ndarray]:
+        """Built-in call method.
+
+        Args:
+        ----
+            models: List of models that can be queried.
+            handler: The input handler object.
+            indices: List of indices in population dataset that can be queried from handler.
+            batch_size: Integer to determine batch size for dataloader.
+
+        Returns:
+        -------
+            The signal value.
+
+        """
+        # Compute the signal for each model
+        data_loader = handler.get_dataloader(indices, batch_size=batch_size)
+        assert self._is_shuffling(data_loader) is False, "DataLoader must not shuffle data to maintain order of indices"
+
+        results = []
+        for m, model in enumerate(models):
+            # Initialize a matrix to store the MASE loss for the current model
+            model_mase_loss = []
+
+            for data, target in tqdm(data_loader, desc=f"Getting MASE loss for model {m+1}/ {len(models)}"):
+                output = model.get_logits(data)
+                target = target.numpy()
+                me = np.mean(np.abs(output - target), axis=(1,2))
+                shifted_me = np.mean(np.abs(target[:, 1:, :] - target[:, :-1, :]), axis=(1,2))
+                mase_loss = np.divide(me, shifted_me + 1e-30)
+
+                model_mase_loss.extend(mase_loss)
+
+            model_mase_loss = np.array(model_mase_loss)
+            results.append(model_mase_loss)
+
+        return results
+    
+class TS2VecLoss(Signal):
+    """Used to represent any type of signal that can be obtained from a Model and/or a Dataset.
+
+    This particular class is used to get the TS2Vec loss of a time-series model output.
+    We define this as the distance (L2 norm) between the TS2Vec representations of the true and predicted values.
+    """
+
+    def __call__(
+        self:Self,
+        models: List[Model],
+        handler: AbstractInputHandler,
+        indices: np.ndarray,
+        batch_size: int = 128,
+    ) -> List[np.ndarray]:
+        """Built-in call method.
+
+        Args:
+        ----
+            models: List of models that can be queried.
+            handler: The input handler object.
+            indices: List of indices in population dataset that can be queried from handler.
+            batch_size: Integer to determine batch size for dataloader.
+
+        Returns:
+        -------
+            The signal value.
+
+        """
+        _, _, num_variables = handler.population.y.shape
+
+        # Compute the signal for each model
+        data_loader = handler.get_dataloader(indices, batch_size=batch_size)
+        assert self._is_shuffling(data_loader) is False, "DataLoader must not shuffle data to maintain order of indices"
+
+        # Check if representation model is available
+        ts2vec_model_path = 'data/ts2vec_model.pkl'
+        if not os.path.exists(ts2vec_model_path):
+            logger.info("Training TS2Vec representation model")
+            ts2vec_train_indices = np.concatenate([handler.train_indices, handler.test_indices])
+            ts2vec_train_data = handler.population.y[ts2vec_train_indices]
+            train_ts2vec(ts2vec_train_data, num_variables)
+
+        # Load represenation model
+        device = "cuda:0" if cuda.is_available() else "cpu"
+        ts2vec_model = TS2Vec(
+            input_dims=num_variables,
+            device=device,
+            batch_size=batch_size
+        )
+        ts2vec_model.load(ts2vec_model_path)
+
+        results = []
+        for m, model in enumerate(models):
+            # Initialize a matrix to store the TS2Vec loss for the current model
+            model_ts2vec_loss = []
+
+            for data, target in tqdm(data_loader, desc=f"Getting TS2Vec loss for model {m+1}/ {len(models)}"):
+                # Get the TS2Vec encodings and compute L2 norm between true and pred
+                output = model.get_logits(data)
+                ts2vec_pred = ts2vec_model.encode(output, encoding_window='full_series')
+                ts2vec_true = ts2vec_model.encode(target.numpy(), encoding_window='full_series')
+                ts2vec_loss = norm(ts2vec_true - ts2vec_pred, axis=1)
+                model_ts2vec_loss.extend(ts2vec_loss)
+
+            model_ts2vec_loss = np.array(model_ts2vec_loss)
+            results.append(model_ts2vec_loss)
+
+        return results
+    
+class DTWDistance(Signal):
+    """Used to represent any type of signal that can be obtained from a Model and/or a Dataset.
+
+    This particular class is used to get the Dynamic Time Warping distance between a time-series model output and the target series.
+    """
+
+    def __call__(
+        self:Self,
+        models: List[Model],
+        handler: AbstractInputHandler,
+        indices: np.ndarray,
+        batch_size: int = 32,
+    ) -> List[np.ndarray]:
+        """Built-in call method.
+
+        Args:
+        ----
+            models: List of models that can be queried.
+            handler: The input handler object.
+            indices: List of indices in population dataset that can be queried from handler.
+            batch_size: Integer to determine batch size for dataloader.
+
+        Returns:
+        -------
+            The signal value.
+
+        """
+        # Compute the signal for each model
+        data_loader = handler.get_dataloader(indices, batch_size=batch_size)
+        assert self._is_shuffling(data_loader) is False, "DataLoader must not shuffle data to maintain order of indices"
+
+        results = []
+        for m, model in enumerate(models):
+            # Initialize a matrix to store the DTW distances for the current model
+            model_dtw_distance = []
+
+            for data, target in tqdm(data_loader, desc=f"Getting DTW distance for model {m+1}/ {len(models)}"):
+                # Get the DTW distances for batch
+                output = model.get_logits(data)
+                batch_dtw_distances = np.array(list(map(dtw_distance, target.numpy(), output)))
+                model_dtw_distance.extend(batch_dtw_distances)
+
+            model_dtw_distance = np.array(model_dtw_distance)
+            results.append(model_dtw_distance)
+
         return results