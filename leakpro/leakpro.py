--- conflicted
+++ resolved
@@ -1,5 +1,7 @@
 """Main class for LeakPro."""
 
+import inspect
+import types
 from pathlib import Path
 
 import yaml
@@ -50,10 +52,8 @@
         """Prepare the handler using dynamic composition to merge the user-input handler and modality extension."""
 
         if configs.audit.attack_type == "mia":
-<<<<<<< HEAD
             handler = MIAHandler(configs, user_input_handler)
-=======
-            handler = MIAHandler(configs)
+
         elif configs.audit.attack_type == "minv":
             handler = MINVHandler(configs)
 
@@ -72,7 +72,6 @@
                     attr = types.MethodType(attr, handler) # ensure to properly bind methods to handler
                 setattr(handler, name, attr)
 
->>>>>>> 7134fd63
 
 
         # Load extension class and initiate it using the handler (allows for two-way communication)
